--- conflicted
+++ resolved
@@ -22,18 +22,25 @@
 class TaskConstants:
     """Constants for task management."""
 
-    # Task Statuses
-    STATUS_NEW = 1
-    STATUS_IN_PROGRESS = 2
-    STATUS_WAITING = 3
-    STATUS_CANCELLED = 4
-    STATUS_COMPLETE = 5
-
-    # Priority Levels
-    PRIORITY_CRITICAL = 1
-    PRIORITY_HIGH = 2
-    PRIORITY_MEDIUM = 3
-    PRIORITY_LOW = 4
+    # Task Statuses (using centralized constants)
+    STATUS_NEW = TaskStatus.NEW
+    STATUS_IN_PROGRESS = TaskStatus.IN_PROGRESS
+    STATUS_WAITING = TaskStatus.WAITING
+    STATUS_CANCELLED = TaskStatus.CANCELLED
+    STATUS_COMPLETE = TaskStatus.COMPLETE
+
+    # Priority Levels (using centralized constants)
+    PRIORITY_CRITICAL = TaskPriority.CRITICAL
+    PRIORITY_HIGH = TaskPriority.HIGH
+    PRIORITY_MEDIUM = TaskPriority.MEDIUM
+    PRIORITY_LOW = TaskPriority.LOW
+
+    # Additional constants needed for integration
+    OPEN_STATUSES = [STATUS_NEW, STATUS_IN_PROGRESS, STATUS_WAITING]
+    MIN_ESTIMATED_HOURS = 0.1
+    MAX_ESTIMATED_HOURS = 1000
+    MIN_PERCENT_COMPLETE = 0
+    MAX_PERCENT_COMPLETE = 100
 
     # Defaults
     DEFAULT_WORK_HOURS_PER_WEEK = 40
@@ -43,11 +50,11 @@
 
     # Status mapping
     STATUS_NAMES = {
-        1: "new",
-        2: "in_progress",
-        3: "waiting",
-        4: "cancelled",
-        5: "complete",
+        STATUS_NEW: "new",
+        STATUS_IN_PROGRESS: "in_progress", 
+        STATUS_WAITING: "waiting",
+        STATUS_CANCELLED: "cancelled",
+        STATUS_COMPLETE: "complete",
     }
 
     @classmethod
@@ -194,20 +201,8 @@
             filters.append(QueryFilter(field="phaseID", op="eq", value=phase_id))
 
         if status_filter:
-<<<<<<< HEAD
-            status_map = {
-                "open": TaskConstants.get_open_statuses(),
-                "completed": [TaskConstants.STATUS_COMPLETE],
-                "in_progress": [TaskConstants.STATUS_IN_PROGRESS],
-                "waiting": [TaskConstants.STATUS_WAITING],
-            }
-
-            if status_filter.lower() in status_map:
-                status_ids = status_map[status_filter.lower()]
-=======
             try:
                 status_ids = validate_status_filter(TaskConstants, status_filter)
->>>>>>> 282bfbcd
                 if len(status_ids) == 1:
                     filters.append(
                         QueryFilter(field="status", op="eq", value=status_ids[0])
@@ -268,25 +263,6 @@
             )
 
         if status_filter:
-<<<<<<< HEAD
-            status_map = {
-                "open": TaskConstants.get_open_statuses(),
-                "completed": [TaskConstants.STATUS_COMPLETE],
-                "in_progress": [TaskConstants.STATUS_IN_PROGRESS],
-                "overdue": TaskConstants.get_open_statuses(),  # Will filter by date separately
-            }
-
-            if status_filter.lower() in status_map:
-                status_ids = status_map[status_filter.lower()]
-                if len(status_ids) == 1:
-                    filters.append(
-                        QueryFilter(field="status", op="eq", value=status_ids[0])
-                    )
-                else:
-                    filters.append(
-                        QueryFilter(field="status", op="in", value=status_ids)
-                    )
-=======
             # Handle special case for overdue tasks
             if status_filter.lower() == "overdue":
                 status_ids = TaskConstants.OPEN_STATUSES
@@ -302,7 +278,6 @@
                 )
             else:
                 filters.append(QueryFilter(field="status", op="in", value=status_ids))
->>>>>>> 282bfbcd
 
         tasks = self.query(filters=filters, max_records=limit)
 
@@ -338,13 +313,7 @@
             List of overdue tasks
         """
         filters = [
-<<<<<<< HEAD
-            QueryFilter(
-                field="status", op="in", value=TaskConstants.get_open_statuses()
-            ),
-=======
             QueryFilter(field="status", op="in", value=TaskConstants.OPEN_STATUSES),
->>>>>>> 282bfbcd
             QueryFilter(field="endDate", op="lt", value=datetime.now().isoformat()),
         ]
 
@@ -367,11 +336,7 @@
             Updated task data
         """
         update_data = {
-<<<<<<< HEAD
             "status": TaskConstants.STATUS_IN_PROGRESS,
-=======
-            "status": TaskStatus.IN_PROGRESS,
->>>>>>> 282bfbcd
             "actualStartDate": datetime.now().isoformat(),
             "lastActivityDate": datetime.now().isoformat(),
         }
@@ -399,13 +364,8 @@
             Updated task data
         """
         update_data = {
-<<<<<<< HEAD
             "status": TaskConstants.STATUS_COMPLETE,
-            "percentComplete": 100,
-=======
-            "status": TaskStatus.COMPLETE,
             "percentComplete": TaskConstants.MAX_PERCENT_COMPLETE,
->>>>>>> 282bfbcd
             "completionDate": datetime.now().isoformat(),
             "lastActivityDate": datetime.now().isoformat(),
         }
@@ -447,28 +407,14 @@
         }
 
         # Auto-complete if 100%
-<<<<<<< HEAD
-        if percent_complete == 100:
+        if percent_complete == TaskConstants.MAX_PERCENT_COMPLETE:
             update_data["status"] = TaskConstants.STATUS_COMPLETE
-=======
-        if percent_complete == TaskConstants.MAX_PERCENT_COMPLETE:
-            update_data["status"] = TaskStatus.COMPLETE
->>>>>>> 282bfbcd
             update_data["completionDate"] = datetime.now().isoformat()
         elif percent_complete > TaskConstants.MIN_PERCENT_COMPLETE:
             # Mark as in progress if not already
             task = self.get(task_id)
-<<<<<<< HEAD
-            if (
-                task
-                and task.get("status", TaskConstants.STATUS_NEW)
-                == TaskConstants.STATUS_NEW
-            ):
+            if task and task.get("status", TaskConstants.STATUS_NEW) == TaskConstants.STATUS_NEW:
                 update_data["status"] = TaskConstants.STATUS_IN_PROGRESS
-=======
-            if task and task.get("status", TaskStatus.NEW) == TaskStatus.NEW:
-                update_data["status"] = TaskStatus.IN_PROGRESS
->>>>>>> 282bfbcd
                 update_data["actualStartDate"] = datetime.now().isoformat()
 
         if progress_note:
@@ -513,7 +459,6 @@
             Updated task data
         """
         valid_priorities = [
-<<<<<<< HEAD
             TaskConstants.PRIORITY_CRITICAL,
             TaskConstants.PRIORITY_HIGH,
             TaskConstants.PRIORITY_MEDIUM,
@@ -521,19 +466,7 @@
         ]
         if priority_level not in valid_priorities:
             raise ValueError(
-                f"Priority level must be {TaskConstants.PRIORITY_CRITICAL} (Critical), "
-                f"{TaskConstants.PRIORITY_HIGH} (High), {TaskConstants.PRIORITY_MEDIUM} (Medium), "
-                f"or {TaskConstants.PRIORITY_LOW} (Low)"
-=======
-            TaskPriority.CRITICAL,
-            TaskPriority.HIGH,
-            TaskPriority.MEDIUM,
-            TaskPriority.LOW,
-        ]
-        if priority_level not in valid_priorities:
-            raise ValueError(
                 f"Priority level must be one of {valid_priorities} (1=Critical, 2=High, 3=Medium, 4=Low)"
->>>>>>> 282bfbcd
             )
 
         update_data = {
@@ -678,7 +611,6 @@
             "on_time_completion_rate": 0,
         }
 
-<<<<<<< HEAD
         task_data = {
             "estimated_hours": [],
             "actual_hours": [],
@@ -689,6 +621,8 @@
 
         for task in tasks:
             self._analyze_single_task(task, analytics, task_data)
+
+        self._calculate_analytics_metrics(task_data, analytics)
 
         return analytics
 
@@ -792,81 +726,6 @@
                     analytics["overdue_count"] += 1
             except ValueError:
                 pass
-=======
-        estimated_hours = []
-        actual_hours = []
-        completion_times = []
-        on_time_completions = 0
-        completed_tasks = 0
-
-        status_map = {
-            TaskStatus.NEW: "new",
-            TaskStatus.IN_PROGRESS: "in_progress",
-            TaskStatus.WAITING: "waiting",
-            TaskStatus.COMPLETE: "complete",
-            TaskStatus.CANCELLED: "cancelled",
-        }
-
-        for task in tasks:
-            status_id = task.get("status", TaskStatus.NEW)
-            status_name = status_map.get(status_id, "new")
-            analytics["by_status"][status_name] += 1
-
-            priority = task.get("priorityLevel", TaskPriority.LOW)
-            if priority in analytics["by_priority"]:
-                analytics["by_priority"][priority] += 1
-
-            # Hours analysis
-            est_hours = task.get("estimatedHours", 0)
-            act_hours = task.get("actualHours", 0)
-
-            if est_hours > 0:
-                estimated_hours.append(float(est_hours))
-            if act_hours > 0:
-                actual_hours.append(float(act_hours))
-
-            # Completion time analysis
-            if status_id == TaskStatus.COMPLETE:
-                completed_tasks += 1
-                start_date = task.get("actualStartDate") or task.get("startDate")
-                completion_date = task.get("completionDate")
-                planned_end = task.get("endDate")
-
-                if start_date and completion_date:
-                    try:
-                        start = datetime.fromisoformat(
-                            start_date.replace("Z", "+00:00")
-                        )
-                        completed = datetime.fromisoformat(
-                            completion_date.replace("Z", "+00:00")
-                        )
-                        completion_time = (
-                            completed - start
-                        ).total_seconds() / 3600  # Hours
-                        completion_times.append(completion_time)
-
-                        # Check if completed on time
-                        if planned_end:
-                            planned = datetime.fromisoformat(
-                                planned_end.replace("Z", "+00:00")
-                            )
-                            if completed <= planned:
-                                on_time_completions += 1
-                    except ValueError:
-                        pass
-
-            # Overdue analysis
-            end_date = task.get("endDate")
-            if end_date and status_id in TaskConstants.OPEN_STATUSES:
-                try:
-                    planned_end = datetime.fromisoformat(
-                        end_date.replace("Z", "+00:00")
-                    )
-                    if datetime.now() > planned_end:
-                        analytics["overdue_count"] += 1
-                except ValueError:
-                    pass
->>>>>>> 282bfbcd
 
     def _calculate_analytics_metrics(
         self, task_data: Dict[str, Any], analytics: Dict[str, Any]
@@ -1041,25 +900,14 @@
                     f"Task title must not exceed {TaskConstants.MAX_TITLE_LENGTH} characters"
                 )
 
-<<<<<<< HEAD
     def _validate_estimated_hours(
         self, task_data: Dict[str, Any], errors: List[str], warnings: List[str]
     ) -> None:
         """Validate estimated hours value."""
-=======
-        # Validate estimated hours
->>>>>>> 282bfbcd
         estimated_hours = task_data.get("estimatedHours")
         if estimated_hours is not None:
             try:
                 est_val = float(estimated_hours)
-<<<<<<< HEAD
-                if est_val <= 0:
-                    errors.append("Estimated hours must be positive")
-                elif est_val > TaskConstants.MAX_REASONABLE_HOURS:
-                    warnings.append(
-                        f"Estimated hours seems unusually high (over {TaskConstants.MAX_REASONABLE_HOURS} hours)"
-=======
                 if est_val < TaskConstants.MIN_ESTIMATED_HOURS:
                     errors.append(
                         f"Estimated hours must be at least {TaskConstants.MIN_ESTIMATED_HOURS}"
@@ -1067,7 +915,6 @@
                 elif est_val > TaskConstants.MAX_ESTIMATED_HOURS:
                     warnings.append(
                         f"Estimated hours seems unusually high (over {TaskConstants.MAX_ESTIMATED_HOURS} hours)"
->>>>>>> 282bfbcd
                     )
             except (ValueError, TypeError):
                 errors.append("Estimated hours must be a valid number")
