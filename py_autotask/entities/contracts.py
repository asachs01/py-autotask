--- conflicted
+++ resolved
@@ -8,48 +8,9 @@
 from datetime import datetime, timedelta
 from typing import Any, Dict, List, Optional, Union
 
-<<<<<<< HEAD
+from ..constants import ContractType, ContractStatus, ContractBillingType
 from ..types import ContractData, CreateResponse, QueryFilter, UpdateResponse
-=======
-from ..constants import ContractType
-from ..types import ContractData, QueryFilter
->>>>>>> 282bfbcd
 from .base import BaseEntity
-
-
-class ContractTypes:
-    """Constants for contract types."""
-
-    RECURRING_SERVICE = 1
-    FIXED_PRICE = 2
-    TIME_AND_MATERIALS = 3
-    MILESTONE = 4
-    SUBSCRIPTION = 5
-    MAINTENANCE = 6
-    RETAINER = 7
-
-
-class ContractStatuses:
-    """Constants for contract statuses."""
-
-    ACTIVE = 1
-    INACTIVE = 0
-    CANCELLED = 2
-    EXPIRED = 3
-    ON_HOLD = 4
-    PENDING_APPROVAL = 5
-    DRAFT = 6
-
-
-class BillingMethods:
-    """Constants for billing methods."""
-
-    FIXED_PRICE = 1
-    TIME_AND_MATERIALS = 2
-    MILESTONE_BILLING = 3
-    RECURRING_BILLING = 4
-    USAGE_BASED = 5
-    RETAINER = 6
 
 
 class ServiceTypes:
@@ -107,11 +68,7 @@
         self,
         contract_name: str,
         account_id: int,
-<<<<<<< HEAD
-        contract_type: int = 1,
-=======
         contract_type: int = ContractType.RECURRING_SERVICE,
->>>>>>> 282bfbcd
         start_date: Optional[str] = None,
         end_date: Optional[str] = None,
         contract_value: Optional[float] = None,
@@ -123,11 +80,7 @@
         Args:
             contract_name: Name of the contract
             account_id: ID of the associated account/company
-<<<<<<< HEAD
-            contract_type: Type of contract (1 = Recurring Service, etc.)
-=======
             contract_type: Type of contract (use ContractType enum)
->>>>>>> 282bfbcd
             start_date: Contract start date (ISO format)
             end_date: Contract end date (ISO format)
             contract_value: Total value of the contract
@@ -1042,7 +995,7 @@
 
         filters = [
             QueryFilter(field="EndDate", op="lte", value=future_date),
-            QueryFilter(field="Status", op="eq", value=ContractStatuses.ACTIVE),
+            QueryFilter(field="Status", op="eq", value=ContractStatus.ACTIVE),
         ]
 
         if account_id:
@@ -1141,7 +1094,7 @@
             "ContractValue": renewal_data.get(
                 "new_value", original_contract.get("ContractValue")
             ),
-            "Status": ContractStatuses.ACTIVE,
+            "Status": ContractStatus.ACTIVE,
             "ParentContractID": contract_id,
             "RenewalDate": now.isoformat(),
             **{
@@ -1159,7 +1112,7 @@
             self.update(
                 contract_id,
                 {
-                    "Status": ContractStatuses.EXPIRED,
+                    "Status": ContractStatus.EXPIRED,
                     "RenewalContractID": renewal_response.get("id"),
                     "RenewalDate": now.isoformat(),
                 },
@@ -2340,13 +2293,9 @@
         contract_type = contract_data.get("ContractType")
         if contract_type is not None:
             valid_types = [
-                ContractTypes.RECURRING_SERVICE,
-                ContractTypes.FIXED_PRICE,
-                ContractTypes.TIME_AND_MATERIALS,
-                ContractTypes.MILESTONE,
-                ContractTypes.SUBSCRIPTION,
-                ContractTypes.MAINTENANCE,
-                ContractTypes.RETAINER,
+                ContractType.RECURRING_SERVICE,
+                ContractType.TIME_AND_MATERIALS,
+                ContractType.FIXED_PRICE,
             ]
             if contract_type not in valid_types:
                 validation_result["errors"].append(
@@ -2357,26 +2306,22 @@
         status = contract_data.get("Status")
         if status is not None:
             valid_statuses = [
-                ContractStatuses.ACTIVE,
-                ContractStatuses.INACTIVE,
-                ContractStatuses.CANCELLED,
-                ContractStatuses.EXPIRED,
-                ContractStatuses.ON_HOLD,
-                ContractStatuses.PENDING_APPROVAL,
-                ContractStatuses.DRAFT,
+                ContractStatus.ACTIVE,
+                ContractStatus.DRAFT,
+                ContractStatus.ON_HOLD,
             ]
             if status not in valid_statuses:
                 validation_result["errors"].append(f"Invalid contract status: {status}")
 
         # Business logic recommendations
-        if contract_type == ContractTypes.MILESTONE and not contract_data.get(
+        if contract_type == ContractType.TIME_AND_MATERIALS and not contract_data.get(
             "milestones"
         ):
             validation_result["recommendations"].append(
                 "Milestone-based contracts should have defined milestones"
             )
 
-        if contract_type == ContractTypes.RECURRING_SERVICE and not contract_data.get(
+        if contract_type == ContractType.RECURRING_SERVICE and not contract_data.get(
             "billingFrequency"
         ):
             validation_result["recommendations"].append(
